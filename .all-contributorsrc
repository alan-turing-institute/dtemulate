{
  "projectName": "autoemulate",
  "projectOwner": "alan-turing-institute",
  "files": [
    "README.md"
  ],
  "commitType": "docs",
  "commitConvention": "angular",
  "contributorsPerLine": 7,
  "contributors": [
    {
      "login": "kallewesterling",
      "name": "Kalle Westerling",
      "avatar_url": "https://avatars.githubusercontent.com/u/7298727?v=4",
      "profile": "http://www.westerling.nu",
      "contributions": [
        "doc",
        "code",
        "content"
      ]
    },
    {
<<<<<<< HEAD
      "login": "bryanlimy",
      "name": "Bryan M. Li",
      "avatar_url": "https://avatars.githubusercontent.com/u/9648242?v=4",
      "profile": "https://bryanli.io",
      "contributions": [
        "code"
=======
      "login": "mastoffel",
      "name": "martin",
      "avatar_url": "https://avatars.githubusercontent.com/u/7348440?v=4",
      "profile": "https://github.com/mastoffel",
      "contributions": [
        "code",
        "ideas",
        "doc",
        "maintenance",
        "research",
        "review"
>>>>>>> 93251aba
      ]
    }
  ]
}<|MERGE_RESOLUTION|>--- conflicted
+++ resolved
@@ -20,14 +20,15 @@
       ]
     },
     {
-<<<<<<< HEAD
       "login": "bryanlimy",
       "name": "Bryan M. Li",
       "avatar_url": "https://avatars.githubusercontent.com/u/9648242?v=4",
       "profile": "https://bryanli.io",
       "contributions": [
         "code"
-=======
+      ]
+    },
+    {
       "login": "mastoffel",
       "name": "martin",
       "avatar_url": "https://avatars.githubusercontent.com/u/7348440?v=4",
@@ -39,7 +40,6 @@
         "maintenance",
         "research",
         "review"
->>>>>>> 93251aba
       ]
     }
   ]
