--- conflicted
+++ resolved
@@ -87,7 +87,6 @@
       ]
     },
     {
-<<<<<<< HEAD
       "login": "aduncan001",
       "name": "Andrew Duncan",
       "avatar_url": "https://avatars.githubusercontent.com/u/2352812?v=4",
@@ -95,7 +94,9 @@
       "contributions": [
         "ideas",
         "projectManagement"
-=======
+      ]
+    },
+    {
       "login": "marjanfamili",
       "name": "Marjan Famili",
       "avatar_url": "https://avatars.githubusercontent.com/u/44607686?v=4",
@@ -116,7 +117,6 @@
         "projectManagement",
         "maintenance",
         "ideas"
->>>>>>> bda714fd
       ]
     }
   ]
