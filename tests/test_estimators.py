# scikit-learn estimator tests
# new emulator models should pass these tests to be fully compatible with scikit-learn
# see https://scikit-learn.org/stable/developers/develop.html
# and https://github.com/scikit-learn/scikit-learn/blob/main/sklearn/utils/estimator_checks.py
<<<<<<< HEAD
from functools import partial
=======

from functools import partial

from sklearn.utils.estimator_checks import _yield_all_checks, parametrize_with_checks

from autoemulate.emulators import (
    RBF,
    GaussianProcess,
    GaussianProcessSk,
    GradientBoosting,
    NeuralNetSk,
    NeuralNetTorch,
    RandomForest,
    SecondOrderPolynomial,
    SupportVectorMachines,
    XGBoost,
)
>>>>>>> bb90a9c1

from sklearn.utils.estimator_checks import _yield_all_checks
from sklearn.utils.estimator_checks import parametrize_with_checks

from autoemulate.emulators import GaussianProcess
from autoemulate.emulators import GaussianProcessSk
from autoemulate.emulators import GradientBoosting
from autoemulate.emulators import NeuralNetSk
from autoemulate.emulators import NeuralNetTorch
from autoemulate.emulators import RandomForest
from autoemulate.emulators import RBF
from autoemulate.emulators import SecondOrderPolynomial
from autoemulate.emulators import SupportVectorMachines
from autoemulate.emulators import XGBoost


@parametrize_with_checks(
    [
        SupportVectorMachines(),
        RandomForest(random_state=42),
        GaussianProcessSk(random_state=1337),
        NeuralNetSk(random_state=13),
        GradientBoosting(random_state=42),
        SecondOrderPolynomial(),
        XGBoost(),
        RBF(),
        NeuralNetTorch(random_state=42),
        # GaussianProcess()
    ]
)
def test_check_estimator(estimator, check):
    check(estimator)<|MERGE_RESOLUTION|>--- conflicted
+++ resolved
@@ -2,27 +2,8 @@
 # new emulator models should pass these tests to be fully compatible with scikit-learn
 # see https://scikit-learn.org/stable/developers/develop.html
 # and https://github.com/scikit-learn/scikit-learn/blob/main/sklearn/utils/estimator_checks.py
-<<<<<<< HEAD
-from functools import partial
-=======
 
 from functools import partial
-
-from sklearn.utils.estimator_checks import _yield_all_checks, parametrize_with_checks
-
-from autoemulate.emulators import (
-    RBF,
-    GaussianProcess,
-    GaussianProcessSk,
-    GradientBoosting,
-    NeuralNetSk,
-    NeuralNetTorch,
-    RandomForest,
-    SecondOrderPolynomial,
-    SupportVectorMachines,
-    XGBoost,
-)
->>>>>>> bb90a9c1
 
 from sklearn.utils.estimator_checks import _yield_all_checks
 from sklearn.utils.estimator_checks import parametrize_with_checks
