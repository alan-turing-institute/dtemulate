--- conflicted
+++ resolved
@@ -1,20 +1,12 @@
 import numpy as np
 import pytest
 
-<<<<<<< HEAD
 from autoemulate.emulators import GaussianProcess
+from autoemulate.emulators import NeuralNetSk
+from autoemulate.emulators import NeuralNetTorch
 from autoemulate.emulators import RandomForest
 from autoemulate.experimental_design import ExperimentalDesign
 from autoemulate.experimental_design import LatinHypercube
-=======
-from autoemulate.emulators import (
-    GaussianProcess,
-    NeuralNetSk,
-    NeuralNetTorch,
-    RandomForest,
-)
-from autoemulate.experimental_design import ExperimentalDesign, LatinHypercube
->>>>>>> bb90a9c1
 
 
 def simple_sim(params):
