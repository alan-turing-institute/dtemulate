--- conflicted
+++ resolved
@@ -19,12 +19,9 @@
 scipy = "^1.11.3"
 numpy = "^1.24"
 joblib = "^1.3.2"
-<<<<<<< HEAD
 tqdm = "^4.66.2"
 iprogress = "^0.4"
-=======
 lightgbm = "^4.3.0"
->>>>>>> 5517f55d
 
 
 [tool.poetry.group.dev.dependencies]
