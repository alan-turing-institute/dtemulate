--- conflicted
+++ resolved
@@ -7,11 +7,7 @@
 
 <!-- SPHINX-START -->
 
-<<<<<<< HEAD
-Simulations of physical systems are often slow and need lots of compute, which makes them unpractical for applications like digital twins, or in situations where they have to run thousands of times, like sensitivity analyses. The goal of `AutoEmulate` is to make it easy to replace simulations with fast, accurate emulators. To do this, `AutoEmulate` automatically fits and compares lots of models, like *Radial Basis Functions*, *Gaussian Processes* or *Neural Networks* to find the best emulator for a simulation.
-=======
 Simulations of physical systems are often slow and need lots of compute, which makes them unpractical for applications like digital twins, or when they have to run thousands of times to do uncertainty quantification or sensitivity analyses. The goal of `AutoEmulate` is to make it easy to replace simulations with fast, accurate emulators. To do this, `AutoEmulate` automatically fits and compares lots of models, like *Radial Basis Functions*, *Gaussian Processes* or *Neural Networks* to find the best emulator for a simulation.
->>>>>>> 6416e512
 
 The project is in very early development. 
 
